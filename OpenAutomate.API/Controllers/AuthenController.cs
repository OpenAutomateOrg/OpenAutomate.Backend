using Microsoft.AspNetCore.Authorization;
using Microsoft.AspNetCore.Mvc;
using OpenAutomate.Core.Domain.Entities;
using OpenAutomate.Core.Dto.UserDto;
using OpenAutomate.Core.IServices;
using System.Diagnostics.CodeAnalysis;

namespace OpenAutomate.API.Controllers
{
    /// <summary>
    /// Controller for handling user authentication and account management
    /// </summary>
    /// <remarks>
    /// Provides endpoints for user registration, login, token refresh, and token revocation.
    /// </remarks>
    [Route("api/authen")]
    [ApiController]
    public class AuthenController : ControllerBase
    {
        private readonly IUserService _userService;
        private readonly ILogger<AuthenController> _logger;

        /// <summary>
        /// Initializes a new instance of the <see cref="AuthenController"/> class
        /// </summary>
        /// <param name="userService">The user service for authentication operations</param>
        /// <param name="logger">The logger for recording authentication events</param>
        public AuthenController(IUserService userService, ILogger<AuthenController> logger)
        {
            _userService = userService;
            _logger = logger;
        }

        /// <summary>
        /// Registers a new user in the system
        /// </summary>
        /// <param name="request">The registration information containing email, password, and other user details</param>
        /// <returns>User registration confirmation with authentication tokens</returns>
        /// <response code="200">Registration successful</response>
        /// <response code="400">Invalid registration data or email already exists</response>
        /// <response code="500">Server error during registration process</response>
        [HttpPost("register")]
        [ProducesResponseType(StatusCodes.Status200OK)]
        [ProducesResponseType(StatusCodes.Status400BadRequest)]
        [ProducesResponseType(StatusCodes.Status500InternalServerError)]
        public async Task<IActionResult> Register(RegistrationRequest request)
        {
            try
            {
                var ipAddress = GetIpAddress();
                var response = await _userService.RegisterAsync(request, ipAddress);

                // Send email verification
                await _userService.SendVerificationEmailAsync(response.Id);
                
                _logger.LogInformation("User registered successfully: {Email}. Verification email sent.", request.Email);
                return Ok(new { 
                    user = response,
                    message = "Registration successful. Please check your email to verify your account." 
                });
            }
            catch (ApplicationException ex)
            {
                _logger.LogWarning("Registration failed: {Message}", ex.Message);
                return BadRequest(new { message = ex.Message });
            }
            catch (Exception ex)
            {
                _logger.LogError(ex, "Error during registration");
                return StatusCode(500, new { message = "An error occurred while processing your request." });
            }
        }

        /// <summary>
        /// Authenticates a user and provides access tokens
        /// </summary>
        /// <param name="request">The authentication request containing email and password</param>
        /// <returns>Authentication response with access token and refresh token</returns>
        /// <response code="200">Authentication successful</response>
        /// <response code="400">Invalid credentials or account disabled</response>
        /// <response code="500">Server error during authentication process</response>
        [HttpPost("login")]
        [ProducesResponseType(StatusCodes.Status200OK)]
        [ProducesResponseType(StatusCodes.Status400BadRequest)]
        [ProducesResponseType(StatusCodes.Status500InternalServerError)]
        public async Task<IActionResult> Login(AuthenticationRequest request)
        {
            try
            {
                _logger.LogInformation("Login attempt for user: {Email}", request.Email);
                var ipAddress = GetIpAddress();
                var response = await _userService.AuthenticateAsync(request, ipAddress);
                
                // Set refresh token in cookie
                SetRefreshTokenCookie(response.RefreshToken, response.RefreshTokenExpiration);
                
                _logger.LogInformation("Login successful for user: {Email}", request.Email);
                return Ok(response);
            }
            catch (ApplicationException ex)
            {
                _logger.LogWarning("Login failed for user {Email}: {Message}", request.Email, ex.Message);
                return BadRequest(new { message = ex.Message });
            }
            catch (Exception ex)
            {
                _logger.LogError(ex, "Error during login for user {Email}", request.Email);
                return StatusCode(500, new { message = "An error occurred while processing your request." });
            }
        }

        /// <summary>
        /// Generates a new access token using a valid refresh token
        /// </summary>
        /// <returns>Authentication response with new access token and refresh token</returns>
        /// <remarks>
        /// The refresh token is extracted from the HTTP-only cookie set during login
        /// </remarks>
        /// <response code="200">Token refresh successful</response>
        /// <response code="400">Refresh token missing or invalid</response>
        /// <response code="500">Server error during token refresh process</response>
        [HttpPost("refresh-token")]
        [ProducesResponseType(StatusCodes.Status200OK)]
        [ProducesResponseType(StatusCodes.Status400BadRequest)]
        [ProducesResponseType(StatusCodes.Status500InternalServerError)]
        public async Task<IActionResult> RefreshToken()
        {
            try
            {
                var refreshToken = Request.Cookies["refreshToken"];
                if (string.IsNullOrEmpty(refreshToken))
                {
                    _logger.LogWarning("Refresh token is missing in request cookies");
                    return BadRequest(new { message = "Refresh token is required" });
                }

                // Get client IP for tracking
                var ipAddress = GetIpAddress();
                _logger.LogInformation("Processing refresh token request with token: {Token}, Client IP: {IpAddress}", 
                    refreshToken.Substring(0, 10), ipAddress);
                
                // Attempt to refresh the token
                var response = await _userService.RefreshTokenAsync(refreshToken, ipAddress);
                
                _logger.LogInformation("Token refreshed successfully for user: {UserId}, {Email}", 
                    response.Id, response.Email);
                
                // Set new refresh token in cookie
                SetRefreshTokenCookie(response.RefreshToken, response.RefreshTokenExpiration);
                
                return Ok(response);
            }
            catch (ApplicationException ex)
            {
                _logger.LogWarning("Token refresh failed: {Message}", ex.Message);
                return BadRequest(new { message = ex.Message });
            }
            catch (Exception ex)
            {
                _logger.LogError(ex, "Error during token refresh");
                return StatusCode(500, new { message = "An error occurred while processing your request." });
            }
        }

        /// <summary>
        /// Revokes an active refresh token to prevent future use
        /// </summary>
        /// <param name="request">Optional revocation request containing token and reason</param>
        /// <returns>Confirmation of token revocation</returns>
        /// <remarks>
        /// The refresh token can either be provided in request body or extracted from the cookie.
        /// This endpoint requires authentication.
        /// </remarks>
        /// <response code="200">Token successfully revoked</response>
        /// <response code="400">Token is missing</response>
        /// <response code="404">Token not found or already revoked</response>
        /// <response code="500">Server error during revocation process</response>

        [HttpPost("revoke-token")]
        [ProducesResponseType(StatusCodes.Status200OK)]
        [ProducesResponseType(StatusCodes.Status400BadRequest)]
        [ProducesResponseType(StatusCodes.Status404NotFound)]
        [ProducesResponseType(StatusCodes.Status500InternalServerError)]
        public async Task<IActionResult> RevokeToken([FromBody] RevokeTokenRequest request)
        {
            try
            {
                // Accept token from request body or cookie
                var token = request.Token ?? Request.Cookies["refreshToken"];
                
                if (string.IsNullOrEmpty(token))
                {
                    return BadRequest(new { message = "Token is required" });
                }

                var ipAddress = GetIpAddress();
                var success = await _userService.RevokeTokenAsync(token, ipAddress, request.Reason);
                
                if (!success)
                {
                    return NotFound(new { message = "Token not found" });
                }

                return Ok(new { message = "Token revoked" });
            }
            catch (Exception ex)
            {
                _logger.LogError(ex, "Error during token revocation");
                return StatusCode(500, new { message = "An error occurred while processing your request." });
            }
        }

        /// <summary>
        /// Gets the profile information for the currently authenticated user
        /// </summary>
        /// <returns>User profile details of the current user</returns>
        /// <remarks>
        /// This endpoint requires authentication.
        /// </remarks>
        /// <response code="200">User information retrieved successfully</response>
        /// <response code="401">User is not authenticated</response>
        /// <response code="500">Server error while retrieving user information</response>
        [Authorize]
        [HttpGet("user")]
        [ProducesResponseType(typeof(UserResponse), StatusCodes.Status200OK)]
        [ProducesResponseType(StatusCodes.Status401Unauthorized)]
        [ProducesResponseType(StatusCodes.Status500InternalServerError)]
        public IActionResult GetCurrentUser()
        {
            try
            {
                var user = HttpContext.Items["User"] as User;
                if (user == null)
                {
                    _logger.LogWarning("User not found in HttpContext");
                    return Unauthorized(new { message = "User not authenticated" });
                }

                // Convert the user entity to a DTO directly without making another DB call
                var userResponse = _userService.MapToResponse(user);

                _logger.LogInformation("Retrieved user information for user ID: {UserId}", user.Id);
                return Ok(userResponse);
            }
            catch (Exception ex)
            {
                _logger.LogError(ex, "Error retrieving user information");
                return StatusCode(500, new { message = "An error occurred while processing your request." });
            }
        }

        #region Helper Methods

        /// <summary>
        /// Sets the refresh token in an HTTP-only cookie
        /// </summary>
        /// <param name="token">The refresh token value</param>
        /// <param name="expires">The expiration date for the token</param>
        private void SetRefreshTokenCookie(string token, DateTime expires)
        {
            try
            {
<<<<<<< HEAD
=======
                // Get the current environment
                var env = Environment.GetEnvironmentVariable("ASPNETCORE_ENVIRONMENT");
                
>>>>>>> 9496e78e
                // Configure cookie options
                var cookieOptions = new CookieOptions
                {
                    HttpOnly = true,          // Prevents client-side JS from accessing the cookie
                    Expires = expires,
                    SameSite = SameSiteMode.None, // Use None for both development and production with CORS
                    Secure = true,            // Always use secure cookies (required with SameSite=None)
                    Path = "/",               // Make cookie available to all paths
                    MaxAge = TimeSpan.FromDays(7) // Explicit max age as backup to Expires
                };

                _logger.LogDebug("Setting refresh token cookie. Token: {TokenPreview}, SameSite: {SameSite}, Secure: {Secure}, Expires: {Expires}", 
                    token.Substring(0, 10), cookieOptions.SameSite, cookieOptions.Secure, cookieOptions.Expires);
                    
                // Clear any existing cookie first to ensure we're not having duplicates
                Response.Cookies.Delete("refreshToken");
                
                // Add the new cookie
                Response.Cookies.Append("refreshToken", token, cookieOptions);
                
                _logger.LogInformation("Refresh token cookie set successfully. Expires: {Expires}", expires);
            }
            catch (Exception ex)
            {
                _logger.LogError(ex, "Error setting refresh token cookie");
                throw;
            }
        }

        /// <summary>
        /// Gets the client's IP address from request headers or connection information
        /// </summary>
        /// <returns>The client's IP address or "unknown" if not available</returns>
        private string GetIpAddress()
        {
            // Get the forwarded header through model binding
            var forwardedForHeader = GetForwardedForHeader();
            
            if (!string.IsNullOrEmpty(forwardedForHeader))
            {
                // X-Forwarded-For can contain multiple IPs, use the first one (client IP)
                return forwardedForHeader.Split(',')[0].Trim();
            }
            
            return HttpContext.Connection.RemoteIpAddress?.MapToIPv4().ToString() ?? "unknown";
        }

        /// <summary>
        /// Uses model binding to retrieve the X-Forwarded-For header
        /// </summary>
        [NonAction]
        public string GetForwardedForHeader([FromHeader(Name = "X-Forwarded-For")] string forwardedFor = null)
        {
            return forwardedFor;
        }

        #endregion
    }
} <|MERGE_RESOLUTION|>--- conflicted
+++ resolved
@@ -260,12 +260,7 @@
         {
             try
             {
-<<<<<<< HEAD
-=======
-                // Get the current environment
-                var env = Environment.GetEnvironmentVariable("ASPNETCORE_ENVIRONMENT");
-                
->>>>>>> 9496e78e
+
                 // Configure cookie options
                 var cookieOptions = new CookieOptions
                 {
