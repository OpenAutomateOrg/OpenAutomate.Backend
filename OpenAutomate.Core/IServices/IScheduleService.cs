--- conflicted
+++ resolved
@@ -74,7 +74,7 @@
         /// <param name="count">Number of upcoming run times to calculate</param>
         /// <returns>List of upcoming run times</returns>
         List<DateTime> CalculateUpcomingRunTimes(ScheduleResponseDto schedule, int count = 5);
-<<<<<<< HEAD
+
         
         /// <summary>
         /// Deletes multiple Schedules in a single operation
@@ -82,7 +82,7 @@
         /// <param name="ids">List of Schedule IDs to delete</param>
         /// <returns>Result of the bulk delete operation</returns>
         Task<BulkDeleteResultDto> BulkDeleteSchedulesAsync(List<Guid> ids);
-=======
+
 
         /// <summary>
         /// Recalculates next run time for an existing schedule and updates Quartz job
@@ -90,6 +90,6 @@
         /// <param name="scheduleId">Schedule ID to recalculate</param>
         /// <returns>Updated schedule response</returns>
         Task<ScheduleResponseDto?> RecalculateScheduleAsync(Guid scheduleId);
->>>>>>> 112e7ac1
+
     }
 } 