--- conflicted
+++ resolved
@@ -1,4 +1,4 @@
-﻿<Project Sdk="Microsoft.NET.Sdk">
+<Project Sdk="Microsoft.NET.Sdk">
 
   <PropertyGroup>
     <TargetFramework>net8.0</TargetFramework>
@@ -18,11 +18,7 @@
     </PackageReference>
     <PackageReference Include="Microsoft.EntityFrameworkCore.InMemory" Version="8.0.1" />
     <PackageReference Include="Microsoft.NET.Test.Sdk" Version="17.12.0" />
-<<<<<<< HEAD
     <PackageReference Include="Moq" Version="4.20.69" />
-=======
-    <PackageReference Include="Moq" Version="4.20.70" />
->>>>>>> 890d8d28
     <PackageReference Include="xunit" Version="2.9.2" />
     <PackageReference Include="xunit.runner.visualstudio" Version="2.8.2" />
   </ItemGroup>
